--- conflicted
+++ resolved
@@ -68,27 +68,6 @@
         {
             return new SpringXmlConfigurationBuilder(configResources);
         }
-<<<<<<< HEAD
-        String[] multipleConfigResources = getMultipleConfigResources();
-        if (multipleConfigResources != null)
-        {
-            return new SpringXmlConfigurationBuilder(multipleConfigResources);
-        }
-        throw new Exception("You must redefine getConfigResources or getMultipleConfigResources and return a not null configuration file");
-    }
-
-    protected String getConfigResources()
-    {
-        return null;
-    }
-
-    protected String[] getMultipleConfigResources()
-    {
-        return null;
-    }
-
-
-=======
         configResources = getConfigFile();
         if (configResources != null)
         {
@@ -117,7 +96,6 @@
     {
         return null;
     }
->>>>>>> c1c02c46
 
     /**
      * Returns an instance of the service's component object. Note that depending on
