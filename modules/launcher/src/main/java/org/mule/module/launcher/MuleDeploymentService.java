/*
 * Copyright (c) MuleSoft, Inc.  All rights reserved.  http://www.mulesoft.com
 * The software in this package is published under the terms of the CPAL v1.0
 * license, a copy of which has been included with this distribution in the
 * LICENSE.txt file.
 */
package org.mule.module.launcher;

import static org.mule.util.SplashScreen.miniSplash;
import org.mule.config.StartupContext;
import org.mule.config.i18n.MessageFactory;
import org.mule.context.DefaultMuleDomainFactory;
import org.mule.context.MuleApplicationDomain;
import org.mule.module.launcher.application.Application;
import org.mule.module.launcher.application.ApplicationClassLoaderFactory;
import org.mule.module.launcher.application.ApplicationFactory;
import org.mule.module.launcher.application.CompositeApplicationClassLoaderFactory;
import org.mule.module.launcher.application.DefaultApplicationFactory;
import org.mule.module.launcher.application.MuleApplicationClassLoaderFactory;
import org.mule.module.launcher.domain.ApplicationDomainClassLoaderFactory;
import org.mule.module.launcher.domain.ApplicationDomainFactory;
import org.mule.module.launcher.domain.MuleApplicationDomainClassLoaderFactory;
import org.mule.module.launcher.domain.MuleApplicationDomainFactory;
import org.mule.module.launcher.util.DebuggableReentrantLock;
import org.mule.module.launcher.util.ElementAddedEvent;
import org.mule.module.launcher.util.ElementRemovedEvent;
import org.mule.module.launcher.util.ObservableList;
import org.mule.module.reboot.MuleContainerBootstrapUtils;
import org.mule.util.ArrayUtils;
import org.mule.util.CollectionUtils;
import org.mule.util.FileUtils;
import org.mule.util.StringUtils;

import java.beans.PropertyChangeEvent;
import java.beans.PropertyChangeListener;
import java.io.File;
import java.io.IOException;
import java.net.MalformedURLException;
import java.net.URL;
import java.util.ArrayList;
import java.util.Arrays;
import java.util.Collection;
import java.util.Collections;
import java.util.HashMap;
import java.util.LinkedList;
import java.util.List;
import java.util.Map;
import java.util.concurrent.Executors;
import java.util.concurrent.ScheduledExecutorService;
import java.util.concurrent.TimeUnit;
import java.util.concurrent.locks.ReentrantLock;

import org.apache.commons.beanutils.BeanPropertyValueEqualsPredicate;
import org.apache.commons.beanutils.BeanToPropertyValueTransformer;
import org.apache.commons.io.filefilter.AndFileFilter;
import org.apache.commons.io.filefilter.DirectoryFileFilter;
import org.apache.commons.io.filefilter.FileFileFilter;
import org.apache.commons.io.filefilter.IOFileFilter;
import org.apache.commons.io.filefilter.SuffixFileFilter;
import org.apache.commons.logging.Log;
import org.apache.commons.logging.LogFactory;

public class MuleDeploymentService implements DeploymentService
{
    public static final String APP_ANCHOR_SUFFIX = "-anchor.txt";
    public static final String ZIP_FILE_SUFFIX = ".zip";
    public static final IOFileFilter ZIP_APPS_FILTER = new AndFileFilter(new SuffixFileFilter(ZIP_FILE_SUFFIX), FileFileFilter.FILE);

    public static final String ANOTHER_DEPLOYMENT_OPERATION_IS_IN_PROGRESS = "Another deployment operation is in progress";
    public static final String INSTALL_OPERATION_HAS_BEEN_INTERRUPTED = "Install operation has been interrupted";

    protected static final int DEFAULT_CHANGES_CHECK_INTERVAL_MS = 5000;
<<<<<<< HEAD
    private final ApplicationDomainFactory applicationDomainFactory;
=======
    public static final String CHANGE_CHECK_INTERVAL_PROPERTY = "mule.launcher.changeCheckInterval";
>>>>>>> da5067d3

    protected ScheduledExecutorService appDirMonitorTimer;

    protected transient final Log logger = LogFactory.getLog(getClass());
    protected MuleDeployer deployer;
    protected ApplicationFactory appFactory;
    // fair lock
    private ReentrantLock lock = new DebuggableReentrantLock(true);

    private ObservableList<Application> applications = new ObservableList<Application>();
    private Map<String, ZombieFile> zombieMap = new HashMap<String, ZombieFile>();
    private final File appsDir = MuleContainerBootstrapUtils.getMuleAppsDir();

    private List<StartupListener> startupListeners = new ArrayList<StartupListener>();

    private CompositeDeploymentListener deploymentListener = new CompositeDeploymentListener();

    public MuleDeploymentService(PluginClassLoaderManager pluginClassLoaderManager)
    {
        ApplicationDomainClassLoaderFactory applicationDomainClassLoaderFactory = new MuleApplicationDomainClassLoaderFactory();

        ApplicationClassLoaderFactory applicationClassLoaderFactory = new MuleApplicationClassLoaderFactory(applicationDomainClassLoaderFactory);
        applicationClassLoaderFactory = new CompositeApplicationClassLoaderFactory(applicationClassLoaderFactory, pluginClassLoaderManager);

        applicationDomainFactory = new MuleApplicationDomainFactory();

        DefaultApplicationFactory appFactory = new DefaultApplicationFactory(applicationClassLoaderFactory, applicationDomainFactory);
        appFactory.setDeploymentListener(deploymentListener);
        this.appFactory = appFactory;

        DefaultMuleDeployer deployer = new DefaultMuleDeployer();
        deployer.setApplicationFactory(this.appFactory);
        this.deployer = deployer;
    }

    @Override
    public void start()
    {
        DeploymentStatusTracker deploymentStatusTracker = new DeploymentStatusTracker();
        addDeploymentListener(deploymentStatusTracker);

        StartupSummaryDeploymentListener summaryDeploymentListener = new StartupSummaryDeploymentListener(deploymentStatusTracker);
        addStartupListener(summaryDeploymentListener);

        deleteAllAnchors();

        // mule -app app1:app2:app3 will restrict deployment only to those specified apps
        final Map<String, Object> options = StartupContext.get().getStartupOptions();
        String appString = (String) options.get("app");

        if (appString == null)
        {
            String[] explodedApps = appsDir.list(DirectoryFileFilter.DIRECTORY);
            String[] packagedApps = appsDir.list(ZIP_APPS_FILTER);

            deployPackedApps(packagedApps);
            deployExplodedApps(explodedApps);
        }
        else
        {
            String[] apps = appString.split(":");
            apps = removeDuplicateAppNames(apps);

<<<<<<< HEAD
        applicationDomainFactory.createAllDomains();

        for (String app : apps)
        {
            final Application a;
            String appMarker = app;
            File applicationFile = null;
            try
=======
            for (String app : apps)
>>>>>>> da5067d3
            {
                try
                {
                    File applicationFile = new File(appsDir, app + ZIP_FILE_SUFFIX);

                    if (applicationFile.exists() && applicationFile.isFile())
                    {
                        deployPackedApp(app + ZIP_FILE_SUFFIX);
                    }
                    else
                    {
                        deployExplodedApp(app);
                    }
                }
                catch (Exception e)
                {
                    // Ignore and continue
                }
            }
        }

        for (StartupListener listener : startupListeners)
        {
            try
            {
                listener.onAfterStartup();
            }
            catch (Throwable t)
            {
                logger.error(t);
            }
        }

        // only start the monitor thread if we launched in default mode without explicitly
        // stated applications to launch
        if (!(appString != null))
        {
            scheduleChangeMonitor(appsDir);
        }
        else
        {
            if (logger.isInfoEnabled())
            {
                logger.info(miniSplash("Mule is up and running in a fixed app set mode"));
            }
        }
    }

    private void deleteAllAnchors()
    {
        // Deletes any leftover anchor files from previous shutdowns
        String[] appAnchors = appsDir.list(new SuffixFileFilter(APP_ANCHOR_SUFFIX));
        for (String anchor : appAnchors)
        {
            // ignore result
            new File(appsDir, anchor).delete();
        }
    }

    private void deployApplication(Application application) throws DeploymentException
    {
        try
        {
            deploymentListener.onDeploymentStart(application.getAppName());
            guardedDeploy(application);
            deploymentListener.onDeploymentSuccess(application.getAppName());
            zombieMap.remove(application.getAppName());
        }
        catch (Throwable t)
        {
            // error text has been created by the deployer already
            String msg = miniSplash(String.format("Failed to deploy app '%s', see below", application.getAppName()));
            logger.error(msg, t);

            addZombieApp(application);

            deploymentListener.onDeploymentFailure(application.getAppName(), t);
            if (t instanceof DeploymentException)
            {
                throw (DeploymentException) t;
            }
            else
            {
                msg = "Failed to deploy application: " + application.getAppName();
                throw new DeploymentException(MessageFactory.createStaticMessage(msg), t);
            }
        }
    }

    private String[] removeDuplicateAppNames(String[] apps)
    {
        List<String> appNames = new LinkedList<String>();

        for (String appName : apps)
        {
            if (!appNames.contains(appName))
            {
                appNames.add(appName);
            }
        }

        return appNames.toArray(ArrayUtils.EMPTY_STRING_ARRAY);
    }

    protected void scheduleChangeMonitor(File appsDir)
    {
        final int reloadIntervalMs = getChangesCheckIntervalMs();
        appDirMonitorTimer = Executors.newSingleThreadScheduledExecutor(new AppDeployerMonitorThreadFactory());

        appDirMonitorTimer.scheduleWithFixedDelay(new AppDirWatcher(appsDir),
                                                  0,
                                                  reloadIntervalMs,
                                                  TimeUnit.MILLISECONDS);

        if (logger.isInfoEnabled())
        {
            logger.info(miniSplash(String.format("Mule is up and kicking (every %dms)", reloadIntervalMs)));
        }
    }

    public static int getChangesCheckIntervalMs()
    {
        try
        {
            String value = System.getProperty(CHANGE_CHECK_INTERVAL_PROPERTY);
            return Integer.parseInt(value);
        }
        catch (NumberFormatException e)
        {
            return DEFAULT_CHANGES_CHECK_INTERVAL_MS;
        }
    }

    @Override
    public void stop()
    {
        stopAppDirMonitorTimer();

        lock.lock();
        try
        {
            // tear down apps in reverse order
            Collections.reverse(applications);

            for (Application application : applications)
            {
                try
                {
                    application.stop();
                    application.dispose();
                }
                catch (Throwable t)
                {
                    logger.error(t);
                }
            }
        }
        finally
        {
            lock.unlock();
        }
    }

    private void stopAppDirMonitorTimer()
    {
        if (appDirMonitorTimer != null)
        {
            appDirMonitorTimer.shutdown();
            try
            {
                appDirMonitorTimer.awaitTermination(getChangesCheckIntervalMs(), TimeUnit.MILLISECONDS);
            }
            catch (InterruptedException e)
            {
                throw new RuntimeException(e);
            }
        }
    }

    @Override
    public Application findApplication(String appName)
    {
        return (Application) CollectionUtils.find(applications, new BeanPropertyValueEqualsPredicate("appName", appName));
    }

    @Override
    public List<Application> getApplications()
    {
        return Collections.unmodifiableList(applications);
    }

    /**
     * @return URL/lastModified of apps which previously failed to deploy
     */
    public Map<URL, Long> getZombieMap()
    {
        Map<URL, Long> result = new HashMap<URL, Long>();

        for (String app : zombieMap.keySet())
        {
            ZombieFile file = zombieMap.get(app);
            result.put(file.url, file.lastUpdated);
        }

        return result;
    }

    protected MuleDeployer getDeployer()
    {
        return deployer;
    }

    public void setAppFactory(ApplicationFactory appFactory)
    {
        this.appFactory = appFactory;
    }

    public void setDeployer(MuleDeployer deployer)
    {
        this.deployer = deployer;
    }

    public ApplicationFactory getAppFactory()
    {
        return appFactory;
    }

    @Override
    public ReentrantLock getLock() {
        return lock;
    }

    protected void onApplicationInstalled(Application a)
    {
        trackApplication(a);
    }

    private void trackApplication(Application application)
    {
        Application previousApplication = findApplication(application.getAppName());
        applications.remove(previousApplication);

        applications.add(application);
    }

    protected void undeploy(Application app)
    {
        if (logger.isInfoEnabled())
        {
            logger.info("================== Request to Undeploy Application: " + app.getAppName());
        }

        try
        {
            deploymentListener.onUndeploymentStart(app.getAppName());

            applications.remove(app);
            guardedUndeploy(app);

            deploymentListener.onUndeploymentSuccess(app.getAppName());
        }
        catch (RuntimeException e)
        {
            deploymentListener.onUndeploymentFailure(app.getAppName(), e);
            throw e;
        }
    }

    @Override
    public void undeploy(String appName)
    {
        Application app = (Application) CollectionUtils.find(applications, new BeanPropertyValueEqualsPredicate("appName", appName));
        undeploy(app);
    }

    @Override
    public void deploy(URL appArchiveUrl) throws IOException
    {
        Application application;

        try
        {
            try
            {
                application = guardedInstallFrom(appArchiveUrl);
                trackApplication(application);
            }
            catch (Throwable t)
            {
                File appArchive = new File(appArchiveUrl.toURI());
                String appName = StringUtils.removeEnd(appArchive.getName(), ZIP_FILE_SUFFIX);

                //// error text has been created by the deployer already
                final String msg = miniSplash(String.format("Failed to deploy app '%s', see below", appName));
                logger.error(msg, t);

                addZombieFile(appName, appArchive);

                deploymentListener.onDeploymentFailure(appName, t);

                throw t;
            }

            deployApplication(application);
        }
        catch (Throwable t)
        {
            if (t instanceof DeploymentException)
            {
                // re-throw
                throw ((DeploymentException) t);
            }

            final String msg = "Failed to deploy from URL: " + appArchiveUrl;
            throw new DeploymentException(MessageFactory.createStaticMessage(msg), t);
        }
    }

    private void guardedDeploy(Application application)
    {
        try
        {
            if (!lock.tryLock(0, TimeUnit.SECONDS))
            {
                return;
            }

            deployer.deploy(application);
        }
        catch (InterruptedException e)
        {
            Thread.currentThread().interrupt();
        }
        finally
        {
            if (lock.isHeldByCurrentThread())
            {
                lock.unlock();
            }
        }
    }

    private void guardedUndeploy(Application app)
    {
        try
        {
            if (!lock.tryLock(0, TimeUnit.SECONDS))
            {
                return;
            }

            deployer.undeploy(app);
        }
        catch (InterruptedException e)
        {
            Thread.currentThread().interrupt();
        }
        finally
        {
            if (lock.isHeldByCurrentThread())
            {
                lock.unlock();
            }
        }
    }

    private Application guardedInstallFrom(URL appArchiveUrl) throws IOException
    {
        try
        {
            if (!lock.tryLock(0, TimeUnit.SECONDS))
            {
                throw new IOException(ANOTHER_DEPLOYMENT_OPERATION_IS_IN_PROGRESS);
            }

            return deployer.installFrom(appArchiveUrl);
        }
        catch (InterruptedException e)
        {
            Thread.currentThread().interrupt();
            throw new IOException(INSTALL_OPERATION_HAS_BEEN_INTERRUPTED);
        }
        finally
        {
            if (lock.isHeldByCurrentThread())
            {
                lock.unlock();
            }
        }
    }

    protected void addZombieApp(Application application)
    {
        final File appDir = new File(MuleContainerBootstrapUtils.getMuleAppsDir(), application.getAppName()) ;

        String resource = application.getDescriptor().getConfigResources()[0];
        File resourceFile = new File(appDir, resource);
        ZombieFile zombieFile = new ZombieFile();

        if (resourceFile.exists())
        {
            try
            {
                zombieFile.url = resourceFile.toURI().toURL();
                zombieFile.lastUpdated = resourceFile.lastModified();

                zombieMap.put(application.getAppName(), zombieFile);
            }
            catch (MalformedURLException e)
            {
                // Ignore resource
            }
        }
    }

    protected void addZombieFile(String appName, File marker)
    {
        // no sync required as deploy operations are single-threaded
        if (marker == null)
        {
            return;
        }

        if (!marker.exists())
        {
            return;
        }

        try
        {
            long lastModified = marker.lastModified();

            ZombieFile zombieFile = new ZombieFile();
            zombieFile.url = marker.toURI().toURL();
            zombieFile.lastUpdated = lastModified;

            zombieMap.put(appName, zombieFile);
        }
        catch (MalformedURLException e)
        {
            logger.debug(String.format("Failed to mark an exploded app [%s] as a zombie", marker.getName()), e);
        }
    }

    @Override
    public void addStartupListener(StartupListener listener)
    {
        this.startupListeners.add(listener);
    }

    @Override
    public void removeStartupListener(StartupListener listener)
    {
        this.startupListeners.remove(listener);
    }

    @Override
    public void addDeploymentListener(DeploymentListener listener)
    {
        deploymentListener.addDeploymentListener(listener);
    }

    @Override
    public void removeDeploymentListener(DeploymentListener listener)
    {
        deploymentListener.removeDeploymentListener(listener);
    }

    private void deployPackedApps(String[] zips)
    {
        for (String zip : zips)
        {
            try
            {
                deployPackedApp(zip);
            }
            catch (Exception e)
            {
                // Ignore and continue
            }
        }
    }

    private void deployPackedApp(String zip) throws Exception
    {
        URL url;
        File appZip;

        final String appName = StringUtils.removeEnd(zip, ZIP_FILE_SUFFIX);

        appZip = new File(appsDir, zip);
        url = appZip.toURI().toURL();

        ZombieFile zombieFile = zombieMap.get(appName);
        if (zombieFile != null)
        {
            if (isZombieFile(url, zombieFile) && !updatedZombieApp(zombieFile))
            {
                // Skips the file because it was already deployed with failure
                return;
            }
        }

        // check if this app is running first, undeploy it then
        Application app = (Application) CollectionUtils.find(applications, new BeanPropertyValueEqualsPredicate("appName", appName));
        if (app != null)
        {
            undeploy(appName);
        }

        deploy(url);
    }

    private void deployExplodedApps(String[] apps)
    {
        @SuppressWarnings("rawtypes")
        Collection<String> deployedAppNames = CollectionUtils.collect(applications, new BeanToPropertyValueTransformer("appName"));

        for (String addedApp : apps)
        {
            ZombieFile zombieFile = zombieMap.get(addedApp);

            if ((zombieFile != null) && (!updatedZombieApp(zombieFile)))
            {
                continue;
            }

            if (deployedAppNames.contains(addedApp) && (!zombieMap.containsKey(addedApp)))
            {
                continue;
            }

            try
            {
                deployExplodedApp(addedApp);
            }
            catch (DeploymentException e)
            {
                // Ignore and continue
            }
        }
    }

    private void deployExplodedApp(String addedApp) throws DeploymentException
    {
        if (logger.isInfoEnabled())
        {
            logger.info("================== New Exploded Application: " + addedApp);
        }

        Application application;
        try
        {
            application = appFactory.createApp(addedApp);

            // add to the list of known apps first to avoid deployment loop on failure
            onApplicationInstalled(application);
        }
        catch (Throwable t)
        {
            final File appsDir1 = MuleContainerBootstrapUtils.getMuleAppsDir();
            File appDir1 = new File(appsDir1, addedApp);

            addZombieFile(addedApp, appDir1);

            String msg = miniSplash(String.format("Failed to deploy exploded application: '%s', see below", addedApp));
            logger.error(msg, t);

            deploymentListener.onDeploymentFailure(addedApp, t);

            if (t instanceof DeploymentException)
            {
                throw (DeploymentException) t;
            }
            else
            {
                msg = "Failed to deploy application: " + addedApp;
                throw new DeploymentException(MessageFactory.createStaticMessage(msg), t);
            }
        }

        deployApplication(application);
    }

    private boolean isZombieFile(URL url, ZombieFile zombieFile)
    {
        return zombieFile.url.equals(url);
    }

    private boolean updatedZombieApp(ZombieFile zombieFile)
    {
        long currentTimeStamp = FileUtils.getFileTimeStamp(zombieFile.url);

        return zombieFile.lastUpdated != currentTimeStamp;
    }

    /**
     * Returns the list of anchor file names for the deployed apps
     *
     * @return a non null list of file names
     */
    private String[] findExpectedAnchorFiles()
    {
        String[] appAnchors = new String[applications.size()];
        int i = 0;

        for (Application application : applications)
        {
            appAnchors[i++] = application.getAppName() + APP_ANCHOR_SUFFIX;
        }

        return appAnchors;
    }

    /**
     * Not thread safe. Correctness is guaranteed by a single-threaded executor.
     */
    protected class AppDirWatcher implements Runnable
    {
        protected File appsDir;

        protected volatile boolean dirty;

        public AppDirWatcher(final File appsDir)
        {
            this.appsDir = appsDir;
            applications.addPropertyChangeListener(new PropertyChangeListener()
            {
                public void propertyChange(PropertyChangeEvent e)
                {
                    if (e instanceof ElementAddedEvent || e instanceof ElementRemovedEvent)
                    {
                        if (logger.isDebugEnabled())
                        {
                            logger.debug("Deployed applications set has been modified, flushing state.");
                        }
                        dirty = true;
                    }
                }
            });
        }

        // Cycle is:
        //   undeploy removed apps
        //   deploy archives
        //   deploy exploded
        public void run()
        {
            try
            {
                if (logger.isDebugEnabled())
                {
                    logger.debug("Checking for changes...");
                }
                // use non-barging lock to preserve fairness, according to javadocs
                // if there's a lock present - wait for next poll to do anything
                if (!lock.tryLock(0, TimeUnit.SECONDS))
                {
                    if (logger.isDebugEnabled())
                    {
                        logger.debug("Another deployment operation in progress, will skip this cycle. Owner thread: " +
                                     ((DebuggableReentrantLock) lock).getOwner());
                    }
                    return;
                }

                undeployRemovedApps();

                // list new apps
                String[] apps = appsDir.list(DirectoryFileFilter.DIRECTORY);

                final String[] zips = appsDir.list(ZIP_APPS_FILTER);

                deployPackedApps(zips);

                // re-scan exploded apps and update our state, as deploying Mule app archives might have added some
                if (zips.length > 0 || dirty)
                {
                    apps = appsDir.list(DirectoryFileFilter.DIRECTORY);
                }

                deployExplodedApps(apps);
            }
            catch (InterruptedException e)
            {
                // preserve the flag for the thread
                Thread.currentThread().interrupt();
            }
            finally
            {
                if (lock.isHeldByCurrentThread())
                {
                    lock.unlock();
                }
                dirty = false;
            }
        }

        private void undeployRemovedApps()
        {
            // we care only about removed anchors
            String[] currentAnchors = appsDir.list(new SuffixFileFilter(APP_ANCHOR_SUFFIX));
            if (logger.isDebugEnabled())
            {
                StringBuilder sb = new StringBuilder();
                sb.append(String.format("Current anchors:%n"));
                for (String currentAnchor : currentAnchors)
                {
                    sb.append(String.format("  %s%n", currentAnchor));
                }
                logger.debug(sb.toString());
            }

            String[] appAnchors = findExpectedAnchorFiles();
            @SuppressWarnings("unchecked")
            final Collection<String> deletedAnchors = CollectionUtils.subtract(Arrays.asList(appAnchors), Arrays.asList(currentAnchors));
            if (logger.isDebugEnabled())
            {
                StringBuilder sb = new StringBuilder();
                sb.append(String.format("Deleted anchors:%n"));
                for (String deletedAnchor : deletedAnchors)
                {
                    sb.append(String.format("  %s%n", deletedAnchor));
                }
                logger.debug(sb.toString());
            }

            for (String deletedAnchor : deletedAnchors)
            {
                String appName = StringUtils.removeEnd(deletedAnchor, APP_ANCHOR_SUFFIX);
                try
                {
                    if (zombieMap.containsKey(appName))
                    {
                        continue;
                    }

                    if (findApplication(appName) != null)
                    {
                        undeploy(appName);
                    }
                    else if (logger.isDebugEnabled())
                    {
                        logger.debug(String.format("Application [%s] has already been undeployed via API", appName));
                    }
                }
                catch (Throwable t)
                {
                    logger.error("Failed to undeploy application: " + appName, t);
                }
            }
        }
    }

    private static class ZombieFile
    {
        URL url;
        Long lastUpdated;
    }
}<|MERGE_RESOLUTION|>--- conflicted
+++ resolved
@@ -7,10 +7,9 @@
 package org.mule.module.launcher;
 
 import static org.mule.util.SplashScreen.miniSplash;
+
 import org.mule.config.StartupContext;
 import org.mule.config.i18n.MessageFactory;
-import org.mule.context.DefaultMuleDomainFactory;
-import org.mule.context.MuleApplicationDomain;
 import org.mule.module.launcher.application.Application;
 import org.mule.module.launcher.application.ApplicationClassLoaderFactory;
 import org.mule.module.launcher.application.ApplicationFactory;
@@ -70,11 +69,10 @@
     public static final String INSTALL_OPERATION_HAS_BEEN_INTERRUPTED = "Install operation has been interrupted";
 
     protected static final int DEFAULT_CHANGES_CHECK_INTERVAL_MS = 5000;
-<<<<<<< HEAD
+
     private final ApplicationDomainFactory applicationDomainFactory;
-=======
+
     public static final String CHANGE_CHECK_INTERVAL_PROPERTY = "mule.launcher.changeCheckInterval";
->>>>>>> da5067d3
 
     protected ScheduledExecutorService appDirMonitorTimer;
 
@@ -125,6 +123,8 @@
         final Map<String, Object> options = StartupContext.get().getStartupOptions();
         String appString = (String) options.get("app");
 
+        applicationDomainFactory.createAllDomains();
+
         if (appString == null)
         {
             String[] explodedApps = appsDir.list(DirectoryFileFilter.DIRECTORY);
@@ -138,18 +138,7 @@
             String[] apps = appString.split(":");
             apps = removeDuplicateAppNames(apps);
 
-<<<<<<< HEAD
-        applicationDomainFactory.createAllDomains();
-
-        for (String app : apps)
-        {
-            final Application a;
-            String appMarker = app;
-            File applicationFile = null;
-            try
-=======
             for (String app : apps)
->>>>>>> da5067d3
             {
                 try
                 {
