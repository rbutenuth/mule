<?xml version="1.0" encoding="UTF-8"?>
<beans xmlns="http://www.springframework.org/schema/beans"
       xmlns:xsi="http://www.w3.org/2001/XMLSchema-instance"
       xmlns:mule="http://www.mulesoft.org/schema/mule/core"
       xsi:schemaLocation="
       http://www.springframework.org/schema/beans http://www.springframework.org/schema/beans/spring-beans-current.xsd
       http://www.mulesoft.org/schema/mule/core http://www.mulesoft.org/schema/mule/core/current/mule.xsd"
       default-init-method="initialise">
    <!-- Marker for MULE-4813-->

    <bean name="_muleSimpleRegistryBootstrap" class="org.mule.config.bootstrap.SimpleRegistryBootstrap"/>

    <mule:mule>

        <mule:model name="_muleSystemModel"/>

    </mule:mule>

    <bean name="_muleSecurityManager" class="org.mule.security.MuleSecurityManager"/>

    <bean name="_muleMessageProcessingManager" class="org.mule.execution.MuleMessageProcessingManager"/>

    <bean name="_muleStreamCloserService" class="org.mule.util.DefaultStreamCloserService"/>

<<<<<<< HEAD
    <bean name="_muleProcessingTimeWatcher" class="org.mule.management.stats.DefaultProcessingTimeWatcher"/>
    
    <bean name="_muleVersionChecker" class="org.mule.config.DefaultMuleVersionChecker" />

=======
    <bean name="_defaultThreadingProfile" class="org.mule.config.ChainedThreadingProfile"/>

    <bean name="_converterResolver" class="org.mule.DynamicDataTypeConversionResolver">
        <constructor-arg ref="_muleContext"/>
    </bean>

    <bean name="_defaultMessageDispatcherThreadingProfile" class="org.mule.config.ChainedThreadingProfile">
        <constructor-arg ref="_defaultThreadingProfile"/>
    </bean>

    <bean name="_defaultMessageRequesterThreadingProfile" class="org.mule.config.ChainedThreadingProfile">
        <constructor-arg ref="_defaultThreadingProfile"/>
    </bean>

    <bean name="_defaultMessageReceiverThreadingProfile" class="org.mule.config.ChainedThreadingProfile">
        <constructor-arg ref="_defaultThreadingProfile"/>
    </bean>

    <bean name="_defaultServiceThreadingProfile" class="org.mule.config.ChainedThreadingProfile">
        <constructor-arg ref="_defaultThreadingProfile"/>
    </bean>

    <bean name="_defaultRetryPolicyTemplate" class="org.mule.retry.policies.NoRetryPolicyTemplate"/>

    <bean name="_muleExpressionLanguage" class="org.mule.el.mvel.MVELExpressionLanguageWrapper">
        <constructor-arg ref="_muleContext"/>
    </bean>

    <bean name="_muleLockFactory" class="org.mule.util.lock.MuleLockFactory"/>

    <bean name="_muleLockProvider" class="org.mule.util.lock.SingleServerLockProvider"/>

    <bean name="_muleProcessingTimeWatcher" class="org.mule.management.stats.DefaultProcessingTimeWatcher"/>
    
    <!-- Default Transformers are now loaded from META-INF/services/org/mule/config/registry-bootstrap.properties so that
    the transformers will be available even when using the TransientRegistry only -->
>>>>>>> da5067d3

</beans><|MERGE_RESOLUTION|>--- conflicted
+++ resolved
@@ -22,12 +22,8 @@
 
     <bean name="_muleStreamCloserService" class="org.mule.util.DefaultStreamCloserService"/>
 
-<<<<<<< HEAD
     <bean name="_muleProcessingTimeWatcher" class="org.mule.management.stats.DefaultProcessingTimeWatcher"/>
     
-    <bean name="_muleVersionChecker" class="org.mule.config.DefaultMuleVersionChecker" />
-
-=======
     <bean name="_defaultThreadingProfile" class="org.mule.config.ChainedThreadingProfile"/>
 
     <bean name="_converterResolver" class="org.mule.DynamicDataTypeConversionResolver">
@@ -60,10 +56,7 @@
 
     <bean name="_muleLockProvider" class="org.mule.util.lock.SingleServerLockProvider"/>
 
-    <bean name="_muleProcessingTimeWatcher" class="org.mule.management.stats.DefaultProcessingTimeWatcher"/>
-    
     <!-- Default Transformers are now loaded from META-INF/services/org/mule/config/registry-bootstrap.properties so that
     the transformers will be available even when using the TransientRegistry only -->
->>>>>>> da5067d3
 
 </beans>