/*
 * Copyright (c) MuleSoft, Inc.  All rights reserved.  http://www.mulesoft.com
 * The software in this package is published under the terms of the CPAL v1.0
 * license, a copy of which has been included with this distribution in the
 * LICENSE.txt file.
 */
package org.mule.transport.http.transformers;

import org.mule.RequestContext;
import org.mule.api.MuleEvent;
import org.mule.api.MuleMessage;
import org.mule.api.MuleMessageCollection;
import org.mule.api.config.MuleProperties;
import org.mule.api.transformer.DataType;
import org.mule.api.transformer.TransformerException;
import org.mule.api.transport.OutputHandler;
import org.mule.api.transport.PropertyScope;
import org.mule.message.ds.StringDataSource;
import org.mule.transformer.AbstractMessageTransformer;
import org.mule.transformer.types.DataTypeFactory;
import org.mule.transport.NullPayload;
import org.mule.transport.http.HttpConnector;
import org.mule.transport.http.HttpConstants;
import org.mule.transport.http.PatchMethod;
import org.mule.transport.http.StreamPayloadRequestEntity;
import org.mule.transport.http.i18n.HttpMessages;
import org.mule.util.IOUtils;
import org.mule.util.ObjectUtils;
import org.mule.util.SerializationUtils;
import org.mule.util.StringUtils;

import java.io.InputStream;
import java.io.Serializable;
import java.io.UnsupportedEncodingException;
import java.net.URI;
import java.net.URISyntaxException;
import java.net.URLEncoder;
import java.util.Iterator;
import java.util.Map;

import javax.activation.DataHandler;
import javax.activation.FileDataSource;
import javax.activation.URLDataSource;

import org.apache.commons.httpclient.ContentLengthInputStream;
import org.apache.commons.httpclient.HttpMethod;
import org.apache.commons.httpclient.HttpVersion;
import org.apache.commons.httpclient.methods.ByteArrayRequestEntity;
import org.apache.commons.httpclient.methods.DeleteMethod;
import org.apache.commons.httpclient.methods.EntityEnclosingMethod;
import org.apache.commons.httpclient.methods.GetMethod;
import org.apache.commons.httpclient.methods.HeadMethod;
import org.apache.commons.httpclient.methods.InputStreamRequestEntity;
import org.apache.commons.httpclient.methods.OptionsMethod;
import org.apache.commons.httpclient.methods.PostMethod;
import org.apache.commons.httpclient.methods.PutMethod;
import org.apache.commons.httpclient.methods.StringRequestEntity;
import org.apache.commons.httpclient.methods.TraceMethod;
import org.apache.commons.httpclient.methods.multipart.ByteArrayPartSource;
import org.apache.commons.httpclient.methods.multipart.FilePart;
import org.apache.commons.httpclient.methods.multipart.MultipartRequestEntity;
import org.apache.commons.httpclient.methods.multipart.Part;
import org.apache.commons.httpclient.methods.multipart.StringPart;
import org.apache.commons.httpclient.params.HttpMethodParams;

/**
 * <code>ObjectToHttpClientMethodRequest</code> transforms a MuleMessage into a
 * HttpClient HttpMethod that represents an HttpRequest.
 */
public class ObjectToHttpClientMethodRequest extends AbstractMessageTransformer
{
    public ObjectToHttpClientMethodRequest()
    {
        setReturnDataType(DataTypeFactory.create(HttpMethod.class));
        registerSourceType(DataTypeFactory.MULE_MESSAGE);
        registerSourceType(DataTypeFactory.BYTE_ARRAY);
        registerSourceType(DataTypeFactory.STRING);
        registerSourceType(DataTypeFactory.INPUT_STREAM);
        registerSourceType(DataTypeFactory.create(OutputHandler.class));
        registerSourceType(DataTypeFactory.create(NullPayload.class));
        registerSourceType(DataTypeFactory.create(Map.class));
    }

    @Override
    public Object transformMessage(MuleMessage msg, String outputEncoding) throws TransformerException
    {
        String method = detectHttpMethod(msg);
        try
        {
            HttpMethod httpMethod;

            if (HttpConstants.METHOD_GET.equals(method))
            {
                httpMethod = createGetMethod(msg, outputEncoding);
            }
            else if (HttpConstants.METHOD_POST.equalsIgnoreCase(method))
            {
                httpMethod = createPostMethod(msg, outputEncoding);
            }
            else if (HttpConstants.METHOD_PUT.equalsIgnoreCase(method))
            {
                httpMethod = createPutMethod(msg, outputEncoding);
            }
            else if (HttpConstants.METHOD_DELETE.equalsIgnoreCase(method))
            {
                httpMethod = createDeleteMethod(msg);
            }
            else if (HttpConstants.METHOD_HEAD.equalsIgnoreCase(method))
            {
                httpMethod = createHeadMethod(msg);
            }
            else if (HttpConstants.METHOD_OPTIONS.equalsIgnoreCase(method))
            {
                httpMethod = createOptionsMethod(msg);
            }
            else if (HttpConstants.METHOD_TRACE.equalsIgnoreCase(method))
            {
                httpMethod = createTraceMethod(msg);
            }
            else if (HttpConstants.METHOD_PATCH.equalsIgnoreCase(method))
            {
                httpMethod = createPatchMethod(msg, outputEncoding);
            }
            else
            {
                throw new TransformerException(HttpMessages.unsupportedMethod(method));
            }

            // Allow the user to set HttpMethodParams as an object on the message
            final HttpMethodParams params = (HttpMethodParams) msg.removeProperty(
                HttpConnector.HTTP_PARAMS_PROPERTY, PropertyScope.OUTBOUND);
            if (params != null)
            {
                httpMethod.setParams(params);
            }
            else
            {
                // TODO we should probably set other properties here
                final String httpVersion = msg.getOutboundProperty(HttpConnector.HTTP_VERSION_PROPERTY,
                    HttpConstants.HTTP11);
                if (HttpConstants.HTTP10.equals(httpVersion))
                {
                    httpMethod.getParams().setVersion(HttpVersion.HTTP_1_0);
                }
                else
                {
                    httpMethod.getParams().setVersion(HttpVersion.HTTP_1_1);
                }
            }

            setHeaders(httpMethod, msg);

            return httpMethod;
        }
        catch (final Exception e)
        {
            throw new TransformerException(this, e);
        }
    }

    protected String detectHttpMethod(MuleMessage msg)
    {
        String method = msg.getOutboundProperty(HttpConnector.HTTP_METHOD_PROPERTY, null);
        if (method == null)
        {
            method = msg.getInvocationProperty(HttpConnector.HTTP_METHOD_PROPERTY, HttpConstants.METHOD_POST);
        }
        return method;
    }

    protected HttpMethod createGetMethod(MuleMessage msg, String outputEncoding) throws Exception
    {
        final Object src = msg.getPayload();
        // TODO It makes testing much harder if we use the endpoint on the
        // transformer since we need to create correct message types and endpoints
        // URI uri = getEndpoint().getEndpointURI().getUri();
        final URI uri = getURI(msg);
        HttpMethod httpMethod;
        String query = uri.getRawQuery();

        httpMethod = new GetMethod(uri.toString());
        String paramName = msg.getOutboundProperty(HttpConnector.HTTP_GET_BODY_PARAM_PROPERTY, null);
        if (paramName != null)
        {
            paramName = URLEncoder.encode(paramName, outputEncoding);

            String paramValue;
            Boolean encode = msg.getInvocationProperty(HttpConnector.HTTP_ENCODE_PARAMVALUE);
            if (encode == null)
            {
                encode = msg.getOutboundProperty(HttpConnector.HTTP_ENCODE_PARAMVALUE, true);
            }

            if (encode)
            {
                paramValue = URLEncoder.encode(src.toString(), outputEncoding);
            }
            else
            {
                paramValue = src.toString();
            }

            if (!(src instanceof NullPayload) && !StringUtils.EMPTY.equals(src))
            {
                if (query == null)
                {
                    query = paramName + "=" + paramValue;
                }
                else
                {
                    query += "&" + paramName + "=" + paramValue;
                }
            }
        }

        httpMethod.setQueryString(query);
        return httpMethod;
    }

    protected HttpMethod createPostMethod(MuleMessage msg, String outputEncoding) throws Exception
    {
        URI uri = getURI(msg);
        PostMethod postMethod = new PostMethod(uri.toString());

        String bodyParameterName = getBodyParameterName(msg);
        Object src = msg.getPayload();
        if (src instanceof Map)
        {
            for (Map.Entry<?, ?> entry : ((Map<?, ?>) src).entrySet())
            {
                postMethod.addParameter(entry.getKey().toString(), entry.getValue().toString());
            }
        }
        else if (bodyParameterName != null)
        {
            postMethod.addParameter(bodyParameterName, src.toString());

        }
        else
        {
            setupEntityMethod(src, outputEncoding, msg, postMethod);
        }
        checkForContentType(msg, postMethod);

        return postMethod;
    }

    private void checkForContentType(MuleMessage msg, EntityEnclosingMethod method)
    {
        // if a content type was specified on the endpoint, use it
        String outgoingContentType = msg.getInvocationProperty(HttpConstants.HEADER_CONTENT_TYPE);
        if (outgoingContentType != null)
        {
            method.setRequestHeader(HttpConstants.HEADER_CONTENT_TYPE, outgoingContentType);
        }
    }

    protected String getBodyParameterName(MuleMessage message)
    {
        String bodyParameter = message.getOutboundProperty(HttpConnector.HTTP_POST_BODY_PARAM_PROPERTY);
        if (bodyParameter == null)
        {
            bodyParameter = message.getInvocationProperty(HttpConnector.HTTP_POST_BODY_PARAM_PROPERTY);
        }
        return bodyParameter;
    }

    protected HttpMethod createPutMethod(MuleMessage msg, String outputEncoding) throws Exception
    {
        URI uri = getURI(msg);
        PutMethod putMethod = new PutMethod(uri.toString());

        Object payload = msg.getPayload();
        setupEntityMethod(payload, outputEncoding, msg, putMethod);
        checkForContentType(msg, putMethod);
        return putMethod;
    }

    protected HttpMethod createDeleteMethod(MuleMessage message) throws Exception
    {
        URI uri = getURI(message);
        return new DeleteMethod(uri.toString());
    }

    protected HttpMethod createHeadMethod(MuleMessage message) throws Exception
    {
        URI uri = getURI(message);
        return new HeadMethod(uri.toString());
    }

    protected HttpMethod createOptionsMethod(MuleMessage message) throws Exception
    {
        URI uri = getURI(message);
        return new OptionsMethod(uri.toString());
    }

    protected HttpMethod createTraceMethod(MuleMessage message) throws Exception
    {
        URI uri = getURI(message);
        return new TraceMethod(uri.toString());
    }

    protected HttpMethod createPatchMethod(MuleMessage message, String outputEncoding) throws Exception
    {
        URI uri = getURI(message);
        PatchMethod patchMethod = new PatchMethod(uri.toString());

        Object payload = message.getPayload();
        setupEntityMethod(payload, outputEncoding, message, patchMethod);
        checkForContentType(message, patchMethod);
        return patchMethod;
    }

    protected URI getURI(MuleMessage message) throws URISyntaxException, TransformerException
    {
        String endpointAddress = message.getOutboundProperty(MuleProperties.MULE_ENDPOINT_PROPERTY, null);
        if (endpointAddress == null)
        {
            throw new TransformerException(
                HttpMessages.eventPropertyNotSetCannotProcessRequest(MuleProperties.MULE_ENDPOINT_PROPERTY),
                this);
        }
        return new URI(endpointAddress);
    }

    protected void setupEntityMethod(Object src,
                                     String encoding,
                                     MuleMessage msg,
                                     EntityEnclosingMethod postMethod)
        throws UnsupportedEncodingException, TransformerException
    {
        // Dont set a POST payload if the body is a Null Payload.
        // This way client calls can control if a POST body is posted explicitly
        if (!(msg.getPayload() instanceof NullPayload))
        {
            String outboundMimeType = (String) msg.getProperty(HttpConstants.HEADER_CONTENT_TYPE,
                PropertyScope.OUTBOUND);
            if (outboundMimeType == null)
            {
                outboundMimeType = (getEndpoint() != null ? getEndpoint().getMimeType() : null);
            }
            if (outboundMimeType == null)
            {
                outboundMimeType = HttpConstants.DEFAULT_CONTENT_TYPE;
                logger.info("Content-Type not set on outgoing request, defaulting to: " + outboundMimeType);
            }

            if (encoding != null && !"UTF-8".equals(encoding.toUpperCase())
                && outboundMimeType.indexOf("charset") == -1)
            {
                outboundMimeType += "; charset=" + encoding;
            }

            // Ensure that we have a cached representation of the message if we're
            // using HTTP 1.0
            final String httpVersion = msg.getOutboundProperty(HttpConnector.HTTP_VERSION_PROPERTY,
                HttpConstants.HTTP11);
            if (HttpConstants.HTTP10.equals(httpVersion))
            {
                try
                {
                    if (msg instanceof MuleMessageCollection)
                    {
                        src = msg.getPayload(DataType.BYTE_ARRAY_DATA_TYPE);
                    }
                    else
                    {
                        src = msg.getPayloadAsBytes();
                    }
                }
                catch (final Exception e)
                {
                    throw new TransformerException(this, e);
                }
            }

            if (msg.getOutboundAttachmentNames() != null && msg.getOutboundAttachmentNames().size() > 0)
            {
                try
                {
                    postMethod.setRequestEntity(createMultiPart(msg, postMethod));
                    return;
                }
                catch (final Exception e)
                {
                    throw new TransformerException(this, e);
                }
            }
            if (src instanceof String)
            {
                postMethod.setRequestEntity(new StringRequestEntity(src.toString(), outboundMimeType,
                    encoding));
                return;
            }

            if (src instanceof InputStream)
            {
                postMethod.setRequestEntity(new InputStreamRequestEntity((InputStream) src, outboundMimeType));
<<<<<<< HEAD
                // chunking a ContentLenghtInputStream results on content being corrupted
                if (!(src instanceof ContentLengthInputStream))
                {
                    postMethod.setContentChunked(true);
                }
=======
>>>>>>> da5067d3
            }
            else if (src instanceof byte[])
            {
                postMethod.setRequestEntity(new ByteArrayRequestEntity((byte[]) src, outboundMimeType));
            }
            else if (src instanceof OutputHandler)
            {
                final MuleEvent event = RequestContext.getEvent();
                postMethod.setRequestEntity(new StreamPayloadRequestEntity((OutputHandler) src, event));
            }
            else
            {
                final byte[] buffer = SerializationUtils.serialize((Serializable) src);
                postMethod.setRequestEntity(new ByteArrayRequestEntity(buffer, outboundMimeType));
            }
        }
        else if (msg.getOutboundAttachmentNames() != null && msg.getOutboundAttachmentNames().size() > 0)
        {
            try
            {
                postMethod.setRequestEntity(createMultiPart(msg, postMethod));
            }
            catch (Exception e)
            {
                throw new TransformerException(this, e);
            }
        }
    }

    protected void setHeaders(HttpMethod httpMethod, MuleMessage msg) throws TransformerException
    {
        for (String headerName : msg.getOutboundPropertyNames())
        {
            String headerValue = ObjectUtils.getString(msg.getOutboundProperty(headerName), null);

            if (headerName.startsWith(MuleProperties.PROPERTY_PREFIX))
            {
                // Define Mule headers a custom headers
                headerName = new StringBuffer(30).append("X-").append(headerName).toString();
                httpMethod.addRequestHeader(headerName, headerValue);

            }

            else if (!HttpConstants.RESPONSE_HEADER_NAMES.containsKey(headerName)
                     && !HttpConnector.HTTP_INBOUND_PROPERTIES.contains(headerName)
                     && !HttpConnector.HTTP_COOKIES_PROPERTY.equals(headerName))
            {

                httpMethod.addRequestHeader(headerName, headerValue);
            }
        }
    }

    protected MultipartRequestEntity createMultiPart(MuleMessage msg, EntityEnclosingMethod method)
        throws Exception
    {
        Part[] parts;
        int i = 0;
        if (msg.getPayload() instanceof NullPayload)
        {
            parts = new Part[msg.getOutboundAttachmentNames().size()];
        }
        else
        {
            parts = new Part[msg.getOutboundAttachmentNames().size() + 1];
            parts[i++] = new FilePart("payload", new ByteArrayPartSource("payload", msg.getPayloadAsBytes()));
        }

        for (final Iterator<String> iterator = msg.getOutboundAttachmentNames().iterator(); iterator.hasNext(); i++)
        {
            final String attachmentNames = iterator.next();
            String fileName = attachmentNames;
            final DataHandler dh = msg.getOutboundAttachment(attachmentNames);
            if (dh.getDataSource() instanceof StringDataSource)
            {
                final StringDataSource ds = (StringDataSource) dh.getDataSource();
                parts[i] = new StringPart(ds.getName(), IOUtils.toString(ds.getInputStream()));
            }
            else
            {
                if (dh.getDataSource() instanceof FileDataSource)
                {
                    fileName = ((FileDataSource) dh.getDataSource()).getFile().getName();
                }
                else if (dh.getDataSource() instanceof URLDataSource)
                {
                    fileName = ((URLDataSource) dh.getDataSource()).getURL().getFile();
                    // Don't use the whole file path, just the file name
                    final int x = fileName.lastIndexOf("/");
                    if (x > -1)
                    {
                        fileName = fileName.substring(x + 1);
                    }
                }
                parts[i] = new FilePart(fileName, new ByteArrayPartSource(fileName,
                    IOUtils.toByteArray(dh.getInputStream())), dh.getContentType(), null);
            }
        }

        return new MultipartRequestEntity(parts, method.getParams());
    }
}<|MERGE_RESOLUTION|>--- conflicted
+++ resolved
@@ -42,7 +42,6 @@
 import javax.activation.FileDataSource;
 import javax.activation.URLDataSource;
 
-import org.apache.commons.httpclient.ContentLengthInputStream;
 import org.apache.commons.httpclient.HttpMethod;
 import org.apache.commons.httpclient.HttpVersion;
 import org.apache.commons.httpclient.methods.ByteArrayRequestEntity;
@@ -396,14 +395,6 @@
             if (src instanceof InputStream)
             {
                 postMethod.setRequestEntity(new InputStreamRequestEntity((InputStream) src, outboundMimeType));
-<<<<<<< HEAD
-                // chunking a ContentLenghtInputStream results on content being corrupted
-                if (!(src instanceof ContentLengthInputStream))
-                {
-                    postMethod.setContentChunked(true);
-                }
-=======
->>>>>>> da5067d3
             }
             else if (src instanceof byte[])
             {
