/*
 * Copyright (c) MuleSoft, Inc.  All rights reserved.  http://www.mulesoft.com
 * The software in this package is published under the terms of the CPAL v1.0
 * license, a copy of which has been included with this distribution in the
 * LICENSE.txt file.
 */

package org.mule.el.mvel;

import org.mule.api.MuleRuntimeException;
import org.mule.api.el.ExpressionExecutor;
import org.mule.api.expression.InvalidExpressionException;
import org.mule.mvel2.MVEL;
import org.mule.mvel2.ParserConfiguration;
import org.mule.mvel2.ParserContext;
import org.mule.mvel2.optimizers.OptimizerFactory;

import com.google.common.cache.CacheBuilder;
import com.google.common.cache.CacheLoader;
import com.google.common.cache.LoadingCache;
import com.google.common.util.concurrent.UncheckedExecutionException;

import java.io.Serializable;

import org.slf4j.Logger;
import org.slf4j.LoggerFactory;

public class MVELExpressionExecutor implements ExpressionExecutor<MVELExpressionLanguageContext>
{

    private static Logger log = LoggerFactory.getLogger(MVELExpressionExecutor.class);

    protected static final int COMPILED_EXPRESSION_MAX_CACHE_SIZE = 1000;

    protected ParserConfiguration parserConfiguration;

    protected LoadingCache<String, Serializable> compiledExpressionsCache;

    public MVELExpressionExecutor(final ParserConfiguration parserConfiguration)
    {
        this.parserConfiguration = parserConfiguration;

        MVEL.COMPILER_OPT_NULL_SAFE_DEFAULT = true;

        // Use reflective optimizer rather than default to avoid concurrency issues with JIT complication.
        // See MULE-6630
<<<<<<< HEAD
        OptimizerFactory.setDefaultOptimizer(OptimizerFactory.SAFE_REFLECTIVE);

        compiledExpressionsCache = CacheBuilder.newBuilder()
            .maximumSize(COMPILED_EXPRESSION_MAX_CACHE_SIZE)
            .build(new CacheLoader<String, Serializable>()
            {
                @Override
                public Serializable load(String key) throws Exception
                {
                    return MVEL.compileExpression(key, new ParserContext(parserConfiguration));
                }
            });
=======
        OptimizerFactory.setDefaultOptimizer(OptimizerFactory.DYNAMIC);
>>>>>>> e0eb8c06
    }

    @Override
    public Object execute(String expression, MVELExpressionLanguageContext context)
    {
        if (log.isTraceEnabled())
        {
            log.trace("Executing MVEL expression '" + expression + "' with context: \n" + context.toString());
        }
        return MVEL.executeExpression(getCompiledExpression(expression), context);
    }

    @Override
    public void validate(String expression) throws InvalidExpressionException
    {
        getCompiledExpression(expression);
    }

    /**
     * Compile an expression. If such expression was compiled before then return the compilation output from a
     * cache.
     * 
     * @param expression Expression to be compiled
     * @return A {@link Serializable} object representing the compiled expression
     */
    protected Serializable getCompiledExpression(final String expression)
    {
        try
        {
            return compiledExpressionsCache.getUnchecked(expression);
        }
        catch (UncheckedExecutionException e)
        {
            // While exception is called UncheckedExecutionException and it generally wraps a RuntimeException
            // only the javadoc states that a non-runtime exception is also possible.
            if (e.getCause() instanceof RuntimeException)
            {
                throw (RuntimeException) e.getCause();
            }
            else
            {
                throw new MuleRuntimeException(e);
            }
        }
    }
}<|MERGE_RESOLUTION|>--- conflicted
+++ resolved
@@ -44,8 +44,7 @@
 
         // Use reflective optimizer rather than default to avoid concurrency issues with JIT complication.
         // See MULE-6630
-<<<<<<< HEAD
-        OptimizerFactory.setDefaultOptimizer(OptimizerFactory.SAFE_REFLECTIVE);
+        OptimizerFactory.setDefaultOptimizer(OptimizerFactory.DYNAMIC);
 
         compiledExpressionsCache = CacheBuilder.newBuilder()
             .maximumSize(COMPILED_EXPRESSION_MAX_CACHE_SIZE)
@@ -57,9 +56,7 @@
                     return MVEL.compileExpression(key, new ParserContext(parserConfiguration));
                 }
             });
-=======
         OptimizerFactory.setDefaultOptimizer(OptimizerFactory.DYNAMIC);
->>>>>>> e0eb8c06
     }
 
     @Override
