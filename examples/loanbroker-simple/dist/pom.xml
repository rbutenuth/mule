<?xml version="1.0" encoding="UTF-8"?>
<project xmlns="http://maven.apache.org/POM/4.0.0" xmlns:xsi="http://www.w3.org/2001/XMLSchema-instance" xsi:schemaLocation="http://maven.apache.org/POM/4.0.0 http://maven.apache.org/maven-v4_0_0.xsd">
    <modelVersion>4.0.0</modelVersion>
    <groupId>org.mule.examples</groupId>
    <artifactId>mule-example-loanbroker-simple</artifactId>
    <version>1.0</version>
    <packaging>mule</packaging>
    <name>Simple Loanbroker Example</name>
    <description>A simple implementation of the loanbroker example from the Enterprise Integration Patterns book using the new constructs in Mule 3</description>

    <properties>
<<<<<<< HEAD
        <muleVersion>3.4.1-SNAPSHOT</muleVersion>
        <licensePath>../../LICENSE_HEADER.txt</licensePath>
=======
        <muleVersion>3.4.2-SNAPSHOT</muleVersion>
>>>>>>> d1ab2bcd
    </properties>

    <build>
        <defaultGoal>install</defaultGoal>
        <finalName>${project.artifactId}</finalName>

         <plugins>
            <plugin>
                <groupId>org.apache.maven.plugins</groupId>
                <artifactId>maven-compiler-plugin</artifactId>
                <version>2.3.2</version>
                <configuration>
                    <source>1.6</source>
                    <target>1.6</target>
                    <encoding>ISO-8859-1</encoding>
                </configuration>
            </plugin>
            <plugin>
                <groupId>org.mule.tools</groupId>
                <artifactId>maven-mule-plugin</artifactId>
                <version>1.7</version>
                <extensions>true</extensions>
                <configuration>
                    <copyToAppsDirectory>true</copyToAppsDirectory>
                </configuration>
            </plugin>
        </plugins>
    </build>

    <dependencies>
        <dependency>
            <groupId>org.mule.modules</groupId>
            <artifactId>mule-module-cxf</artifactId>
            <version>${muleVersion}</version>
        </dependency>
        <dependency>
            <groupId>org.mule.transports</groupId>
            <artifactId>mule-transport-vm</artifactId>
            <version>${muleVersion}</version>
        </dependency>
        <dependency>
            <groupId>org.mule.modules</groupId>
            <artifactId>mule-module-client</artifactId>
            <version>${muleVersion}</version>
        </dependency>
        <dependency>
            <groupId>org.mule.modules</groupId>
            <artifactId>mule-module-scripting</artifactId>
            <version>${muleVersion}</version>
        </dependency>
        <dependency>
            <groupId>org.mule.patterns</groupId>
            <artifactId>mule-pattern-core</artifactId>
            <version>${muleVersion}</version>
        </dependency>

        <!-- test dependencies -->
        <dependency>
            <groupId>org.mule.tests</groupId>
            <artifactId>mule-tests-functional</artifactId>
            <version>${muleVersion}</version>
            <scope>test</scope>
        </dependency>
        <dependency>
            <groupId>org.mule.transports</groupId>
            <artifactId>mule-transport-http</artifactId>
            <version>${muleVersion}</version>
            <scope>test</scope>
        </dependency>
    </dependencies>
    <repositories>
        <repository>
            <id>codehaus</id>
            <name>Codehaus Release Repository</name>
            <url>http://repository.codehaus.org</url>
            <snapshots>
                <enabled>false</enabled>
            </snapshots>
        </repository>
        <repository>
            <id>codehaus-snapshots</id>
            <name>Codehaus Snapshots Repository</name>
            <url>http://snapshots.repository.codehaus.org</url>
            <snapshots>
                <enabled>true</enabled>
            </snapshots>
            <releases>
                <enabled>false</enabled>
            </releases>
        </repository>
    </repositories>
</project><|MERGE_RESOLUTION|>--- conflicted
+++ resolved
@@ -9,12 +9,8 @@
     <description>A simple implementation of the loanbroker example from the Enterprise Integration Patterns book using the new constructs in Mule 3</description>
 
     <properties>
-<<<<<<< HEAD
-        <muleVersion>3.4.1-SNAPSHOT</muleVersion>
+        <muleVersion>3.4.2-SNAPSHOT</muleVersion>
         <licensePath>../../LICENSE_HEADER.txt</licensePath>
-=======
-        <muleVersion>3.4.2-SNAPSHOT</muleVersion>
->>>>>>> d1ab2bcd
     </properties>
 
     <build>
